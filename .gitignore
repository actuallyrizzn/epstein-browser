--- conflicted
+++ resolved
@@ -47,13 +47,10 @@
 # Temporary files
 tmp/
 temp/
-<<<<<<< HEAD
 ssh-config
-=======
 
 # Environment variables
 .env
 .env.local
 .env.production
-.env.staging
->>>>>>> 1b82c54c
+.env.staging